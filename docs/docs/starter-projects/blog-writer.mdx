import ThemedImage from "@theme/ThemedImage";
import useBaseUrl from "@docusaurus/useBaseUrl";
import ZoomableImage from "/src/theme/ZoomableImage.js";
import ReactPlayer from "react-player";
import Admonition from "@theme/Admonition";

# Blog Writer

Build a blog writer with OpenAI that uses URLs for reference content.

## Prerequisites

<<<<<<< HEAD
1. Install Langflow.

```bash
python -m pip install langflow --pre
```

2. Start a local Langflow instance with the Langflow CLI:

```bash
langflow run
```

Or start Langflow with Python:

```bash
python -m langflow run
```

Result:

```bash
│ Welcome to ⛓ Langflow                             │
│                                                   │
│ Access http://127.0.0.1:7860                      │
│ Collaborate, and contribute at our GitHub Repo 🚀 │
```

<Admonition type="info">

Langflow v1.0 alpha is also available in [HuggingFace Spaces](https://huggingface.co/spaces/Langflow/Langflow-Preview?duplicate=true). Try it out or follow the instructions [here](/getting-started/huggingface-spaces) to install it locally.

=======
- [Langflow installed and running](../getting-started/install-langflow.mdx)

- [OpenAI API key created](https://platform.openai.com)

<Admonition type="info">
  Langflow v1.0 alpha is also available in HuggingFace Spaces. [Clone the space
  using this
  link](https://huggingface.co/spaces/Langflow/Langflow-Preview?duplicate=true)
  to create your own Langflow workspace in minutes.
>>>>>>> 86af0e35
</Admonition>

## Create the Blog Writer project

1. From the Langflow dashboard, click **New Project**.
2. Select **Blog Writer**.
3. The **Blog Writer** flow is created.

<ZoomableImage
  alt="Docusaurus themed image"
  sources={{
    light: "img/blog-writer.png",
    dark: "img/blog-writer.png",
  }}
  style={{ width: "80%", margin: "20px auto" }}
/>

This flow creates a one-shot prompt flow with **Prompt**, **OpenAI**, and **Chat Output** components, and augments the flow with reference content and instructions from the **URL** and **Instructions** components.

The **Prompt** component's default **Template** field looks like this:

```bash
Reference 1:

{reference_1}

---

Reference 2:

{reference_2}

---

{instructions}

Blog:

```

The `{instructions}` value is received from the **Value** field of the **Instructions** component.
The `reference_1` and `reference_2` values are received from the **URL** fields of the **URL** components.

4. To create an environment variable for the **OpenAI** component, in the **OpenAI API Key** field, click the **Globe** button, and then click **Add New Variable**.
   1. In the **Variable Name** field, enter `openai_api_key`.
   2. In the **Value** field, paste your OpenAI API Key (`sk-...`).
   3. Click **Save Variable**.

## Run the Blog Writer flow

1. Click the **Run** button.
   The **Interaction Panel** opens, where you can run your one-shot flow.
2. Click the **Lighting Bolt** icon to run your flow.
3. The **OpenAI** component constructs a blog post with the **URL** items as context.
   The default **URL** values are for web pages at `promptingguide.ai`, so your blog post will be about prompting LLMs.

To write about something different, change the values in the **URL** components, and see what the LLM constructs.<|MERGE_RESOLUTION|>--- conflicted
+++ resolved
@@ -10,39 +10,6 @@
 
 ## Prerequisites
 
-<<<<<<< HEAD
-1. Install Langflow.
-
-```bash
-python -m pip install langflow --pre
-```
-
-2. Start a local Langflow instance with the Langflow CLI:
-
-```bash
-langflow run
-```
-
-Or start Langflow with Python:
-
-```bash
-python -m langflow run
-```
-
-Result:
-
-```bash
-│ Welcome to ⛓ Langflow                             │
-│                                                   │
-│ Access http://127.0.0.1:7860                      │
-│ Collaborate, and contribute at our GitHub Repo 🚀 │
-```
-
-<Admonition type="info">
-
-Langflow v1.0 alpha is also available in [HuggingFace Spaces](https://huggingface.co/spaces/Langflow/Langflow-Preview?duplicate=true). Try it out or follow the instructions [here](/getting-started/huggingface-spaces) to install it locally.
-
-=======
 - [Langflow installed and running](../getting-started/install-langflow.mdx)
 
 - [OpenAI API key created](https://platform.openai.com)
@@ -52,7 +19,6 @@
   using this
   link](https://huggingface.co/spaces/Langflow/Langflow-Preview?duplicate=true)
   to create your own Langflow workspace in minutes.
->>>>>>> 86af0e35
 </Admonition>
 
 ## Create the Blog Writer project
