import { ReactNode, forwardRef, useContext, useState } from "react";
import EditFlowSettings from "../../components/EditFlowSettingsComponent";
import IconComponent from "../../components/genericIconComponent";
import { Button } from "../../components/ui/button";
import { Checkbox } from "../../components/ui/checkbox";
import { EXPORT_DIALOG_SUBTITLE } from "../../constants/constants";
import { TabsContext } from "../../contexts/tabsContext";
import { removeApiKeys } from "../../utils/reactflowUtils";
import BaseModal from "../baseModal";

<<<<<<< HEAD
export default function ExportModal(): JSX.Element {
  const [open, setOpen] = useState(true);
  const { closePopUp } = useContext(PopUpContext);
  const ref = useRef();
  const { setErrorData } = useContext(alertContext);
  const { flows, tabId, updateFlow, downloadFlow, saveFlow } =
    useContext(TabsContext);
  const [isMaxLength, setIsMaxLength] = useState(false);
  function setModalOpen(x: boolean): void {
    setOpen(x);
    if (x === false) {
      setTimeout(() => {
        closePopUp();
      }, 300);
    }
  }
=======
const ExportModal = forwardRef((props: { children: ReactNode }, ref) => {
  const { flows, tabId, updateFlow, downloadFlow, saveFlow } =
    useContext(TabsContext);
>>>>>>> dda8676d
  const [checked, setChecked] = useState(false);
  const [name, setName] = useState(flows.find((f) => f.id === tabId).name);
  const [description, setDescription] = useState(
    flows.find((f) => f.id === tabId).description
  );
  const [open, setOpen] = useState(false);
  return (
    <BaseModal size="smaller" open={open} setOpen={setOpen}>
      <BaseModal.Trigger>{props.children}</BaseModal.Trigger>
      <BaseModal.Header description={EXPORT_DIALOG_SUBTITLE}>
        <span className="pr-2">Export</span>
        <IconComponent
          name="Download"
          className="h-6 w-6 pl-1 text-foreground"
          aria-hidden="true"
        />
      </BaseModal.Header>
      <BaseModal.Content>
        <EditFlowSettings
          name={name}
          description={description}
          flows={flows}
          tabId={tabId}
          setName={setName}
          setDescription={setDescription}
          updateFlow={updateFlow}
        />
        <div className="mt-3 flex items-center space-x-2">
          <Checkbox
            id="terms"
            onCheckedChange={(event: boolean): void => {
              setChecked(event);
            }}
          />
          <label htmlFor="terms" className="export-modal-save-api text-sm ">
            Save with my API keys
          </label>
        </div>
      </BaseModal.Content>

      <BaseModal.Footer>
        <Button
          onClick={() => {
            if (checked)
              downloadFlow(
                flows.find((f) => f.id === tabId),
                name,
                description
              );
            else
              downloadFlow(
                removeApiKeys(flows.find((f) => f.id === tabId)),
                name,
                description
              );
            setOpen(false);
          }}
          type="submit"
        >
          Download Flow
        </Button>
      </BaseModal.Footer>
    </BaseModal>
  );
});
export default ExportModal;<|MERGE_RESOLUTION|>--- conflicted
+++ resolved
@@ -8,28 +8,9 @@
 import { removeApiKeys } from "../../utils/reactflowUtils";
 import BaseModal from "../baseModal";
 
-<<<<<<< HEAD
-export default function ExportModal(): JSX.Element {
-  const [open, setOpen] = useState(true);
-  const { closePopUp } = useContext(PopUpContext);
-  const ref = useRef();
-  const { setErrorData } = useContext(alertContext);
+const ExportModal = forwardRef((props: { children: ReactNode }, ref): JSX.Element => {
   const { flows, tabId, updateFlow, downloadFlow, saveFlow } =
     useContext(TabsContext);
-  const [isMaxLength, setIsMaxLength] = useState(false);
-  function setModalOpen(x: boolean): void {
-    setOpen(x);
-    if (x === false) {
-      setTimeout(() => {
-        closePopUp();
-      }, 300);
-    }
-  }
-=======
-const ExportModal = forwardRef((props: { children: ReactNode }, ref) => {
-  const { flows, tabId, updateFlow, downloadFlow, saveFlow } =
-    useContext(TabsContext);
->>>>>>> dda8676d
   const [checked, setChecked] = useState(false);
   const [name, setName] = useState(flows.find((f) => f.id === tabId).name);
   const [description, setDescription] = useState(
