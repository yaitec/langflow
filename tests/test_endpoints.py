import time
from uuid import UUID, uuid4

import pytest
from fastapi import status
from fastapi.testclient import TestClient
from langflow.custom.directory_reader.directory_reader import DirectoryReader
from langflow.services.deps import get_settings_service


def run_post(client, flow_id, headers, post_data):
    response = client.post(
        f"api/v1/process/{flow_id}",
        headers=headers,
        json=post_data,
    )
    assert response.status_code == 200, response.json()
    return response.json()


# Helper function to poll task status
def poll_task_status(client, headers, href, max_attempts=20, sleep_time=1):
    for _ in range(max_attempts):
        task_status_response = client.get(
            href,
            headers=headers,
        )
        if task_status_response.status_code == 200 and task_status_response.json()["status"] == "SUCCESS":
            return task_status_response.json()
        time.sleep(sleep_time)
    return None  # Return None if task did not complete in time


PROMPT_REQUEST = {
    "name": "string",
    "template": "string",
    "frontend_node": {
        "template": {},
        "description": "string",
        "base_classes": ["string"],
        "name": "",
        "display_name": "",
        "documentation": "",
        "custom_fields": {},
        "output_types": [],
        "field_formatters": {
            "formatters": {"openai_api_key": {}},
            "base_formatters": {
                "kwargs": {},
                "optional": {},
                "list": {},
                "dict": {},
                "union": {},
                "multiline": {},
                "show": {},
                "password": {},
                "default": {},
                "headers": {},
                "dict_code_file": {},
                "model_fields": {
                    "MODEL_DICT": {
                        "OpenAI": [
                            "text-davinci-003",
                            "text-davinci-002",
                            "text-curie-001",
                            "text-babbage-001",
                            "text-ada-001",
                        ],
                        "ChatOpenAI": [
                            "gpt-4-turbo-preview",
                            "gpt-4-0125-preview",
                            "gpt-4-1106-preview",
                            "gpt-4-vision-preview",
                            "gpt-3.5-turbo-0125",
                            "gpt-3.5-turbo-1106",
                        ],
                        "Anthropic": [
                            "claude-v1",
                            "claude-v1-100k",
                            "claude-instant-v1",
                            "claude-instant-v1-100k",
                            "claude-v1.3",
                            "claude-v1.3-100k",
                            "claude-v1.2",
                            "claude-v1.0",
                            "claude-instant-v1.1",
                            "claude-instant-v1.1-100k",
                            "claude-instant-v1.0",
                        ],
                        "ChatAnthropic": [
                            "claude-v1",
                            "claude-v1-100k",
                            "claude-instant-v1",
                            "claude-instant-v1-100k",
                            "claude-v1.3",
                            "claude-v1.3-100k",
                            "claude-v1.2",
                            "claude-v1.0",
                            "claude-instant-v1.1",
                            "claude-instant-v1.1-100k",
                            "claude-instant-v1.0",
                        ],
                    }
                },
            },
        },
    },
}


# def test_process_flow_invalid_api_key(client, flow, monkeypatch):
#     # Mock de process_graph_cached
#     from langflow.api.v1 import endpoints
#     from langflow.services.database.models.api_key import crud

#     settings_service = get_settings_service()
#     settings_service.auth_settings.AUTO_LOGIN = False

#     async def mock_process_graph_cached(*args, **kwargs):
#         return Result(result={}, session_id="session_id_mock")

#     def mock_update_total_uses(*args, **kwargs):
#         return created_api_key

#     monkeypatch.setattr(endpoints, "process_graph_cached", mock_process_graph_cached)
#     monkeypatch.setattr(crud, "update_total_uses", mock_update_total_uses)

#     headers = {"x-api-key": "invalid_api_key"}

#     post_data = {
#         "inputs": {"key": "value"},
#         "tweaks": None,
#         "clear_cache": False,
#         "session_id": None,
#     }

#     response = client.post(f"api/v1/process/{flow.id}", headers=headers, json=post_data)

#     assert response.status_code == 403
#     assert response.json() == {"detail": "Invalid or missing API key"}


# def test_process_flow_invalid_id(client, monkeypatch, created_api_key):
#     async def mock_process_graph_cached(*args, **kwargs):
#         return Result(result={}, session_id="session_id_mock")

#     from langflow.api.v1 import endpoints

#     monkeypatch.setattr(endpoints, "process_graph_cached", mock_process_graph_cached)

#     api_key = created_api_key.api_key
#     headers = {"x-api-key": api_key}

#     post_data = {
#         "inputs": {"key": "value"},
#         "tweaks": None,
#         "clear_cache": False,
#         "session_id": None,
#     }

#     invalid_id = uuid.uuid4()
#     response = client.post(f"api/v1/process/{invalid_id}", headers=headers, json=post_data)

#     assert response.status_code == 404
#     assert f"Flow {invalid_id} not found" in response.json()["detail"]


# def test_process_flow_without_autologin(client, flow, monkeypatch, created_api_key):
#     # Mock de process_graph_cached
#     from langflow.api.v1 import endpoints
#     from langflow.services.database.models.api_key import crud

#     settings_service = get_settings_service()
#     settings_service.auth_settings.AUTO_LOGIN = False

#     async def mock_process_graph_cached(*args, **kwargs):
#         return Result(result={}, session_id="session_id_mock")

#     def mock_process_graph_cached_task(*args, **kwargs):
#         return Result(result={}, session_id="session_id_mock")

#     # The task function is ran like this:
#     # if not self.use_celery:
#     #     return None, await task_func(*args, **kwargs)
#     # if not hasattr(task_func, "apply"):
#     #     raise ValueError(f"Task function {task_func} does not have an apply method")
#     # task = task_func.apply(args=args, kwargs=kwargs)
#     # result = task.get()
#     # return task.id, result
#     # So we need to mock the task function to return a task object
#     # and then mock the task object to return a result
#     # maybe a named tuple would be better here
#     task = namedtuple("task", ["id", "get"])
#     mock_process_graph_cached_task.apply = lambda *args, **kwargs: task(
#         id="task_id_mock", get=lambda: Result(result={}, session_id="session_id_mock")
#     )

#     def mock_update_total_uses(*args, **kwargs):
#         return created_api_key

#     monkeypatch.setattr(endpoints, "process_graph_cached", mock_process_graph_cached)
#     monkeypatch.setattr(crud, "update_total_uses", mock_update_total_uses)
#     monkeypatch.setattr(endpoints, "process_graph_cached_task", mock_process_graph_cached_task)

#     api_key = created_api_key.api_key
#     headers = {"x-api-key": api_key}

#     # Dummy POST data
#     post_data = {
#         "inputs": {"input": "value"},
#         "tweaks": None,
#         "clear_cache": False,
#         "session_id": None,
#     }

#     # Make the request to the FastAPI TestClient

#     response = client.post(f"api/v1/process/{flow.id}", headers=headers, json=post_data)

#     # Check the response
#     assert response.status_code == 200, response.json()
#     assert response.json()["result"] == {}, response.json()
#     assert response.json()["session_id"] == "session_id_mock", response.json()


# def test_process_flow_fails_autologin_off(client, flow, monkeypatch):
#     # Mock de process_graph_cached
#     from langflow.api.v1 import endpoints
#     from langflow.services.database.models.api_key import crud

#     settings_service = get_settings_service()
#     settings_service.auth_settings.AUTO_LOGIN = False

#     async def mock_process_graph_cached(*args, **kwargs):
#         return Result(result={}, session_id="session_id_mock")

#     async def mock_update_total_uses(*args, **kwargs):
#         return created_api_key

#     monkeypatch.setattr(endpoints, "process_graph_cached", mock_process_graph_cached)
#     monkeypatch.setattr(crud, "update_total_uses", mock_update_total_uses)

#     headers = {"x-api-key": "api_key"}

#     # Dummy POST data
#     post_data = {
#         "inputs": {"key": "value"},
#         "tweaks": None,
#         "clear_cache": False,
#         "session_id": None,
#     }

#     # Make the request to the FastAPI TestClient

#     response = client.post(f"api/v1/process/{flow.id}", headers=headers, json=post_data)

#     # Check the response
#     assert response.status_code == 403, response.json()
#     assert response.json() == {"detail": "Invalid or missing API key"}


def test_get_all(client: TestClient, logged_in_headers):
    response = client.get("api/v1/all", headers=logged_in_headers)
    assert response.status_code == 200
    settings = get_settings_service().settings
    dir_reader = DirectoryReader(settings.components_path[0])
    files = dir_reader.get_files()
    # json_response is a dict of dicts
    all_names = [component_name for _, components in response.json().items() for component_name in components]
    json_response = response.json()
    # We need to test the custom nodes
    assert len(all_names) <= len(
        files
    )  # Less or equal because we might have some files that don't have the dependencies installed
    assert "ChatInput" in json_response["inputs"]
    assert "Prompt" in json_response["inputs"]
    assert "ChatOutput" in json_response["outputs"]


def test_post_validate_code(client: TestClient):
    # Test case with a valid import and function
    code1 = """
import math

def square(x):
    return x ** 2
"""
    response1 = client.post("api/v1/validate/code", json={"code": code1})
    assert response1.status_code == 200
    assert response1.json() == {"imports": {"errors": []}, "function": {"errors": []}}

    # Test case with an invalid import and valid function
    code2 = """
import non_existent_module

def square(x):
    return x ** 2
"""
    response2 = client.post("api/v1/validate/code", json={"code": code2})
    assert response2.status_code == 200
    assert response2.json() == {
        "imports": {"errors": ["No module named 'non_existent_module'"]},
        "function": {"errors": []},
    }

    # Test case with a valid import and invalid function syntax
    code3 = """
import math

def square(x)
    return x ** 2
"""
    response3 = client.post("api/v1/validate/code", json={"code": code3})
    assert response3.status_code == 200
    assert response3.json() == {
        "imports": {"errors": []},
        "function": {"errors": ["expected ':' (<unknown>, line 4)"]},
    }

    # Test case with invalid JSON payload
    response4 = client.post("api/v1/validate/code", json={"invalid_key": code1})
    assert response4.status_code == 422

    # Test case with an empty code string
    response5 = client.post("api/v1/validate/code", json={"code": ""})
    assert response5.status_code == 200
    assert response5.json() == {"imports": {"errors": []}, "function": {"errors": []}}

    # Test case with a syntax error in the code
    code6 = """
import math

def square(x)
    return x ** 2
"""
    response6 = client.post("api/v1/validate/code", json={"code": code6})
    assert response6.status_code == 200
    assert response6.json() == {
        "imports": {"errors": []},
        "function": {"errors": ["expected ':' (<unknown>, line 4)"]},
    }


VALID_PROMPT = """
I want you to act as a naming consultant for new companies.

Here are some examples of good company names:

- search engine, Google
- social media, Facebook
- video sharing, YouTube

The name should be short, catchy and easy to remember.

What is a good name for a company that makes {product}?
"""

INVALID_PROMPT = "This is an invalid prompt without any input variable."


def test_valid_prompt(client: TestClient):
    PROMPT_REQUEST["template"] = VALID_PROMPT
    response = client.post("api/v1/validate/prompt", json=PROMPT_REQUEST)
    assert response.status_code == 200
    assert response.json()["input_variables"] == ["product"]


def test_invalid_prompt(client: TestClient):
    PROMPT_REQUEST["template"] = INVALID_PROMPT
    response = client.post(
        "api/v1/validate/prompt",
        json=PROMPT_REQUEST,
    )
    assert response.status_code == 200
    assert response.json()["input_variables"] == []


@pytest.mark.parametrize(
    "prompt,expected_input_variables",
    [
        ("{color} is my favorite color.", ["color"]),
        ("The weather is {weather} today.", ["weather"]),
        ("This prompt has no variables.", []),
        ("{a}, {b}, and {c} are variables.", ["a", "b", "c"]),
    ],
)
def test_various_prompts(client, prompt, expected_input_variables):
    PROMPT_REQUEST["template"] = prompt
    response = client.post("api/v1/validate/prompt", json=PROMPT_REQUEST)
    assert response.status_code == 200
    assert response.json()["input_variables"] == expected_input_variables


def test_get_vertices_flow_not_found(client, logged_in_headers):
    uuid = uuid4()
    response = client.post(f"/api/v1/build/{uuid}/vertices", headers=logged_in_headers)
    assert response.status_code == 500


def test_get_vertices(client, added_flow_with_prompt_and_history, logged_in_headers):
    flow_id = added_flow_with_prompt_and_history["id"]
    response = client.post(f"/api/v1/build/{flow_id}/vertices", headers=logged_in_headers)
    assert response.status_code == 200
    assert "ids" in response.json()
    # The response should contain the list in this order
    # ['ConversationBufferMemory-Lu2Nb', 'PromptTemplate-5Q0W8', 'ChatOpenAI-vy7fV', 'LLMChain-UjBh1']
    # The important part is before the - (ConversationBufferMemory, PromptTemplate, ChatOpenAI, LLMChain)
    ids = [_id.split("-")[0] for _id in response.json()["ids"]]
    assert ids == [
        "ChatOpenAI",
        "PromptTemplate",
        "ConversationBufferMemory",
    ]


def test_build_vertex_invalid_flow_id(client, logged_in_headers):
    uuid = uuid4()
    response = client.post(f"/api/v1/build/{uuid}/vertices/vertex_id", headers=logged_in_headers)
    assert response.status_code == 500


def test_build_vertex_invalid_vertex_id(client, added_flow_with_prompt_and_history, logged_in_headers):
    flow_id = added_flow_with_prompt_and_history["id"]
    response = client.post(f"/api/v1/build/{flow_id}/vertices/invalid_vertex_id", headers=logged_in_headers)
    assert response.status_code == 500


def test_successful_run_no_payload(client, starter_project, created_api_key):
    headers = {"x-api-key": created_api_key.api_key}
    flow_id = starter_project["id"]
    response = client.post(f"/api/v1/run/{flow_id}", headers=headers)
    assert response.status_code == status.HTTP_200_OK, response.text
    # Add more assertions here to validate the response content
    json_response = response.json()
    assert "session_id" in json_response
    assert "outputs" in json_response
    outer_outputs = json_response["outputs"]
    assert len(outer_outputs) == 1
    outputs_dict = outer_outputs[0]
    assert len(outputs_dict) == 2
    assert "inputs" in outputs_dict
    assert "outputs" in outputs_dict
    assert outputs_dict.get("inputs") == {"input_value": ""}
    assert isinstance(outputs_dict.get("outputs"), list)
    assert len(outputs_dict.get("outputs")) == 1
    ids = [output.get("component_id") for output in outputs_dict.get("outputs")]
    assert all(["ChatOutput" in _id for _id in ids])
    display_names = [output.get("component_display_name") for output in outputs_dict.get("outputs")]
    assert all([name in display_names for name in ["Chat Output"]])
<<<<<<< HEAD
    output_results_has_results = all("results" in output.get("results") for output in outputs_dict.get("outputs"))
    inner_results = [output.get("results") for output in outputs_dict.get("outputs")]
=======
    inner_results = [output.get("results").get("text") for output in outputs_dict.get("outputs")]
>>>>>>> e6fefa68

    assert all([result is not None for result in inner_results]), (outputs_dict, output_results_has_results)


def test_successful_run_with_output_type_text(client, starter_project, created_api_key):
    headers = {"x-api-key": created_api_key.api_key}
    flow_id = starter_project["id"]
    payload = {
        "output_type": "text",
    }
    response = client.post(f"/api/v1/run/{flow_id}", headers=headers, json=payload)
    assert response.status_code == status.HTTP_200_OK, response.text
    # Add more assertions here to validate the response content
    json_response = response.json()
    assert "session_id" in json_response
    assert "outputs" in json_response
    outer_outputs = json_response["outputs"]
    assert len(outer_outputs) == 1
    outputs_dict = outer_outputs[0]
    assert len(outputs_dict) == 2
    assert "inputs" in outputs_dict
    assert "outputs" in outputs_dict
    assert outputs_dict.get("inputs") == {"input_value": ""}
    assert isinstance(outputs_dict.get("outputs"), list)
    assert len(outputs_dict.get("outputs")) == 1
    ids = [output.get("component_id") for output in outputs_dict.get("outputs")]
    assert all(["ChatOutput" in _id for _id in ids]), ids
    display_names = [output.get("component_display_name") for output in outputs_dict.get("outputs")]
    assert all([name in display_names for name in ["Chat Output"]]), display_names
<<<<<<< HEAD
    inner_results = [output.get("results") for output in outputs_dict.get("outputs")]
    expected_keys = ["Record", "Message"]
    assert all([key in result for result in inner_results for key in expected_keys]), outputs_dict
=======
    inner_results = [output.get("results").get("text") for output in outputs_dict.get("outputs")]
    expected_result = ""
    assert all([expected_result in result for result in inner_results]), inner_results
>>>>>>> e6fefa68


def test_successful_run_with_output_type_any(client, starter_project, created_api_key):
    # This one should have both the ChatOutput and TextOutput components
    headers = {"x-api-key": created_api_key.api_key}
    flow_id = starter_project["id"]
    payload = {
        "output_type": "any",
    }
    response = client.post(f"/api/v1/run/{flow_id}", headers=headers, json=payload)
    assert response.status_code == status.HTTP_200_OK, response.text
    # Add more assertions here to validate the response content
    json_response = response.json()
    assert "session_id" in json_response
    assert "outputs" in json_response
    outer_outputs = json_response["outputs"]
    assert len(outer_outputs) == 1
    outputs_dict = outer_outputs[0]
    assert len(outputs_dict) == 2
    assert "inputs" in outputs_dict
    assert "outputs" in outputs_dict
    assert outputs_dict.get("inputs") == {"input_value": ""}
    assert isinstance(outputs_dict.get("outputs"), list)
    assert len(outputs_dict.get("outputs")) == 1
    ids = [output.get("component_id") for output in outputs_dict.get("outputs")]
    assert all(["ChatOutput" in _id or "TextOutput" in _id for _id in ids]), ids
    display_names = [output.get("component_display_name") for output in outputs_dict.get("outputs")]
    assert all([name in display_names for name in ["Chat Output"]]), display_names
<<<<<<< HEAD
    inner_results = [output.get("results") for output in outputs_dict.get("outputs")]
    expected_keys = ["Record", "Message"]
    assert all([key in result for result in inner_results for key in expected_keys]), outputs_dict
=======
    inner_results = [output.get("results").get("text") for output in outputs_dict.get("outputs")]
    expected_result = ""
    assert all([expected_result in result for result in inner_results]), inner_results
>>>>>>> e6fefa68


def test_successful_run_with_output_type_debug(client, starter_project, created_api_key):
    # This one should return outputs for all components
    # Let's just check the amount of outputs(there should be 7)
    headers = {"x-api-key": created_api_key.api_key}
    flow_id = starter_project["id"]
    payload = {
        "output_type": "debug",
    }
    response = client.post(f"/api/v1/run/{flow_id}", headers=headers, json=payload)
    assert response.status_code == status.HTTP_200_OK, response.text
    # Add more assertions here to validate the response content
    json_response = response.json()
    assert "session_id" in json_response
    assert "outputs" in json_response
    outer_outputs = json_response["outputs"]
    assert len(outer_outputs) == 1
    outputs_dict = outer_outputs[0]
    assert len(outputs_dict) == 2
    assert "inputs" in outputs_dict
    assert "outputs" in outputs_dict
    assert outputs_dict.get("inputs") == {"input_value": ""}
    assert isinstance(outputs_dict.get("outputs"), list)
    assert len(outputs_dict.get("outputs")) == 4


# To test input_type wel'l just set it with output_type debug and check if the value is correct
def test_successful_run_with_input_type_text(client, starter_project, created_api_key):
    headers = {"x-api-key": created_api_key.api_key}
    flow_id = starter_project["id"]
    payload = {
        "input_type": "text",
        "output_type": "debug",
        "input_value": "value1",
    }
    response = client.post(f"/api/v1/run/{flow_id}", headers=headers, json=payload)
    assert response.status_code == status.HTTP_200_OK, response.text
    # Add more assertions here to validate the response content
    json_response = response.json()
    assert "session_id" in json_response
    assert "outputs" in json_response
    outer_outputs = json_response["outputs"]
    assert len(outer_outputs) == 1
    outputs_dict = outer_outputs[0]
    assert len(outputs_dict) == 2
    assert "inputs" in outputs_dict
    assert "outputs" in outputs_dict
    assert outputs_dict.get("inputs") == {"input_value": "value1"}
    assert isinstance(outputs_dict.get("outputs"), list)
    assert len(outputs_dict.get("outputs")) == 4
    # Now we get all components that contain TextInput in the component_id
    text_input_outputs = [output for output in outputs_dict.get("outputs") if "TextInput" in output.get("component_id")]
    assert len(text_input_outputs) == 0
    # Now we check if the input_value is correct
<<<<<<< HEAD
    assert all([output.get("results") == "value1" for output in text_input_outputs]), text_input_outputs
=======
    assert all([output.get("results").get("text") == "value1" for output in text_input_outputs]), text_input_outputs
>>>>>>> e6fefa68


# Now do the same for "chat" input type
def test_successful_run_with_input_type_chat(client, starter_project, created_api_key):
    headers = {"x-api-key": created_api_key.api_key}
    flow_id = starter_project["id"]
    payload = {
        "input_type": "chat",
        "output_type": "debug",
        "input_value": "value1",
    }
    response = client.post(f"/api/v1/run/{flow_id}", headers=headers, json=payload)
    assert response.status_code == status.HTTP_200_OK, response.text
    # Add more assertions here to validate the response content
    json_response = response.json()
    assert "session_id" in json_response
    assert "outputs" in json_response
    outer_outputs = json_response["outputs"]
    assert len(outer_outputs) == 1
    outputs_dict = outer_outputs[0]
    assert len(outputs_dict) == 2
    assert "inputs" in outputs_dict
    assert "outputs" in outputs_dict
    assert outputs_dict.get("inputs") == {"input_value": "value1"}
    assert isinstance(outputs_dict.get("outputs"), list)
    assert len(outputs_dict.get("outputs")) == 4
    # Now we get all components that contain TextInput in the component_id
    chat_input_outputs = [output for output in outputs_dict.get("outputs") if "ChatInput" in output.get("component_id")]
    assert len(chat_input_outputs) == 1
    # Now we check if the input_value is correct
<<<<<<< HEAD
    assert all(
        [output.get("results").get("Message").get("result") == "value1" for output in chat_input_outputs]
    ), chat_input_outputs
=======
    assert all([output.get("results").get("text") == "value1" for output in chat_input_outputs]), chat_input_outputs
>>>>>>> e6fefa68


def test_successful_run_with_input_type_any(client, starter_project, created_api_key):
    headers = {"x-api-key": created_api_key.api_key}
    flow_id = starter_project["id"]
    payload = {
        "input_type": "any",
        "output_type": "debug",
        "input_value": "value1",
    }
    response = client.post(f"/api/v1/run/{flow_id}", headers=headers, json=payload)
    assert response.status_code == status.HTTP_200_OK, response.text
    # Add more assertions here to validate the response content
    json_response = response.json()
    assert "session_id" in json_response
    assert "outputs" in json_response
    outer_outputs = json_response["outputs"]
    assert len(outer_outputs) == 1
    outputs_dict = outer_outputs[0]
    assert len(outputs_dict) == 2
    assert "inputs" in outputs_dict
    assert "outputs" in outputs_dict
    assert outputs_dict.get("inputs") == {"input_value": "value1"}
    assert isinstance(outputs_dict.get("outputs"), list)
    assert len(outputs_dict.get("outputs")) == 4
    # Now we get all components that contain TextInput or ChatInput in the component_id
    any_input_outputs = [
        output
        for output in outputs_dict.get("outputs")
        if "TextInput" in output.get("component_id") or "ChatInput" in output.get("component_id")
    ]
    assert len(any_input_outputs) == 1
    # Now we check if the input_value is correct
<<<<<<< HEAD
    assert all(
        [output.get("results").get("Message").get("result") == "value1" for output in any_input_outputs]
    ), any_input_outputs
=======
    assert all([output.get("results").get("text") == "value1" for output in any_input_outputs]), any_input_outputs
>>>>>>> e6fefa68


@pytest.mark.api_key_required
def test_run_with_inputs_and_outputs(client, starter_project, created_api_key):
    headers = {"x-api-key": created_api_key.api_key}
    flow_id = starter_project["id"]
    payload = {
        "input_value": "value1",
        "input_type": "text",
        "output_type": "text",
        "tweaks": {"parameter_name": "value"},
        "stream": False,
    }
    response = client.post(f"/api/v1/run/{flow_id}", json=payload, headers=headers)
    assert response.status_code == status.HTTP_200_OK, response.text
    # Validate the response structure and content


def test_invalid_flow_id(client, created_api_key):
    headers = {"x-api-key": created_api_key.api_key}
    flow_id = "invalid-flow-id"
    response = client.post(f"/api/v1/run/{flow_id}", headers=headers)
    assert response.status_code == status.HTTP_404_NOT_FOUND, response.text
    headers = {"x-api-key": created_api_key.api_key}
    flow_id = UUID(int=0)
    response = client.post(f"/api/v1/run/{flow_id}", headers=headers)
    assert response.status_code == status.HTTP_404_NOT_FOUND, response.text
    # Check if the error detail is as expected


@pytest.mark.api_key_required
def test_run_flow_with_caching_success(client: TestClient, starter_project, created_api_key):
    flow_id = starter_project["id"]
    headers = {"x-api-key": created_api_key.api_key}
    payload = {
        "input_value": "value1",
        "input_type": "text",
        "output_type": "text",
        "tweaks": {"parameter_name": "value"},
        "stream": False,
    }
    response = client.post(f"/api/v1/run/{flow_id}", json=payload, headers=headers)
    assert response.status_code == status.HTTP_200_OK
    data = response.json()
    assert "outputs" in data
    assert "session_id" in data


@pytest.mark.api_key_required
def test_run_flow_with_caching_invalid_flow_id(client: TestClient, created_api_key):
    invalid_flow_id = uuid4()
    headers = {"x-api-key": created_api_key.api_key}
    payload = {"input_value": "", "input_type": "text", "output_type": "text", "tweaks": {}, "stream": False}
    response = client.post(f"/api/v1/run/{invalid_flow_id}", json=payload, headers=headers)
    assert response.status_code == status.HTTP_404_NOT_FOUND
    data = response.json()
    assert "detail" in data
    assert f"Flow identifier {invalid_flow_id} not found" in data["detail"]


@pytest.mark.api_key_required
def test_run_flow_with_caching_invalid_input_format(client: TestClient, starter_project, created_api_key):
    flow_id = starter_project["id"]
    headers = {"x-api-key": created_api_key.api_key}
    payload = {"input_value": {"key": "value"}, "input_type": "text", "output_type": "text", "tweaks": {}}
    response = client.post(f"/api/v1/run/{flow_id}", json=payload, headers=headers)
    assert response.status_code == status.HTTP_422_UNPROCESSABLE_ENTITY


@pytest.mark.api_key_required
def test_run_flow_with_session_id(client, starter_project, created_api_key):
    headers = {"x-api-key": created_api_key.api_key}
    flow_id = starter_project["id"]
    payload = {
        "input_value": "value1",
        "input_type": "text",
        "output_type": "text",
        "session_id": "test-session-id",
    }
    response = client.post(f"/api/v1/run/{flow_id}", json=payload, headers=headers)
    assert response.status_code == status.HTTP_404_NOT_FOUND
    data = response.json()
    assert {"detail": "Session test-session-id not found"} == data


def test_run_flow_with_invalid_session_id(client, starter_project, created_api_key):
    headers = {"x-api-key": created_api_key.api_key}
    flow_id = starter_project["id"]
    payload = {
        "input_value": "value1",
        "input_type": "text",
        "output_type": "text",
        "session_id": "invalid-session-id",
    }
    response = client.post(f"/api/v1/run/{flow_id}", json=payload, headers=headers)
    assert response.status_code == status.HTTP_404_NOT_FOUND
    data = response.json()
    assert "detail" in data
    assert f"Session {payload['session_id']} not found" in data["detail"]


@pytest.mark.api_key_required
def test_run_flow_with_invalid_tweaks(client, starter_project, created_api_key):
    headers = {"x-api-key": created_api_key.api_key}
    flow_id = starter_project["id"]
    payload = {
        "input_value": "value1",
        "input_type": "text",
        "output_type": "text",
        "tweaks": {"invalid_tweak": "value"},
    }
    response = client.post(f"/api/v1/run/{flow_id}", json=payload, headers=headers)
    assert response.status_code == status.HTTP_200_OK<|MERGE_RESOLUTION|>--- conflicted
+++ resolved
@@ -4,6 +4,7 @@
 import pytest
 from fastapi import status
 from fastapi.testclient import TestClient
+
 from langflow.custom.directory_reader.directory_reader import DirectoryReader
 from langflow.services.deps import get_settings_service
 
@@ -447,12 +448,8 @@
     assert all(["ChatOutput" in _id for _id in ids])
     display_names = [output.get("component_display_name") for output in outputs_dict.get("outputs")]
     assert all([name in display_names for name in ["Chat Output"]])
-<<<<<<< HEAD
     output_results_has_results = all("results" in output.get("results") for output in outputs_dict.get("outputs"))
     inner_results = [output.get("results") for output in outputs_dict.get("outputs")]
-=======
-    inner_results = [output.get("results").get("text") for output in outputs_dict.get("outputs")]
->>>>>>> e6fefa68
 
     assert all([result is not None for result in inner_results]), (outputs_dict, output_results_has_results)
 
@@ -482,15 +479,9 @@
     assert all(["ChatOutput" in _id for _id in ids]), ids
     display_names = [output.get("component_display_name") for output in outputs_dict.get("outputs")]
     assert all([name in display_names for name in ["Chat Output"]]), display_names
-<<<<<<< HEAD
     inner_results = [output.get("results") for output in outputs_dict.get("outputs")]
     expected_keys = ["Record", "Message"]
     assert all([key in result for result in inner_results for key in expected_keys]), outputs_dict
-=======
-    inner_results = [output.get("results").get("text") for output in outputs_dict.get("outputs")]
-    expected_result = ""
-    assert all([expected_result in result for result in inner_results]), inner_results
->>>>>>> e6fefa68
 
 
 def test_successful_run_with_output_type_any(client, starter_project, created_api_key):
@@ -519,15 +510,9 @@
     assert all(["ChatOutput" in _id or "TextOutput" in _id for _id in ids]), ids
     display_names = [output.get("component_display_name") for output in outputs_dict.get("outputs")]
     assert all([name in display_names for name in ["Chat Output"]]), display_names
-<<<<<<< HEAD
     inner_results = [output.get("results") for output in outputs_dict.get("outputs")]
     expected_keys = ["Record", "Message"]
     assert all([key in result for result in inner_results for key in expected_keys]), outputs_dict
-=======
-    inner_results = [output.get("results").get("text") for output in outputs_dict.get("outputs")]
-    expected_result = ""
-    assert all([expected_result in result for result in inner_results]), inner_results
->>>>>>> e6fefa68
 
 
 def test_successful_run_with_output_type_debug(client, starter_project, created_api_key):
@@ -583,11 +568,7 @@
     text_input_outputs = [output for output in outputs_dict.get("outputs") if "TextInput" in output.get("component_id")]
     assert len(text_input_outputs) == 0
     # Now we check if the input_value is correct
-<<<<<<< HEAD
     assert all([output.get("results") == "value1" for output in text_input_outputs]), text_input_outputs
-=======
-    assert all([output.get("results").get("text") == "value1" for output in text_input_outputs]), text_input_outputs
->>>>>>> e6fefa68
 
 
 # Now do the same for "chat" input type
@@ -618,13 +599,9 @@
     chat_input_outputs = [output for output in outputs_dict.get("outputs") if "ChatInput" in output.get("component_id")]
     assert len(chat_input_outputs) == 1
     # Now we check if the input_value is correct
-<<<<<<< HEAD
     assert all(
         [output.get("results").get("Message").get("result") == "value1" for output in chat_input_outputs]
     ), chat_input_outputs
-=======
-    assert all([output.get("results").get("text") == "value1" for output in chat_input_outputs]), chat_input_outputs
->>>>>>> e6fefa68
 
 
 def test_successful_run_with_input_type_any(client, starter_project, created_api_key):
@@ -658,13 +635,9 @@
     ]
     assert len(any_input_outputs) == 1
     # Now we check if the input_value is correct
-<<<<<<< HEAD
     assert all(
         [output.get("results").get("Message").get("result") == "value1" for output in any_input_outputs]
     ), any_input_outputs
-=======
-    assert all([output.get("results").get("text") == "value1" for output in any_input_outputs]), any_input_outputs
->>>>>>> e6fefa68
 
 
 @pytest.mark.api_key_required
