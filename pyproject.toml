[tool.poetry]
name = "langflow"
version = "0.4.7"
description = "A Python package with a built-in web application"
authors = ["Logspace <contact@logspace.ai>"]
maintainers = [
    "Carlos Coelho <carlos@logspace.ai>",
    "Cristhian Zanforlin <cristhian.lousa@gmail.com>",
    "Gabriel Almeida <gabriel@logspace.ai>",
    "Gustavo Schaedler <gustavopoa@gmail.com>",
    "Igor Carvalho <igorr.ackerman@gmail.com>",
    "Lucas Eduoli <lucaseduoli@gmail.com>",
    "Otávio Anovazzi <otavio2204@gmail.com>",
    "Rodrigo Nader <rodrigo@logspace.ai>",
]
repository = "https://github.com/logspace-ai/langflow"
license = "MIT"
readme = "README.md"
keywords = ["nlp", "langchain", "openai", "gpt", "gui"]
packages = [{ include = "langflow", from = "src/backend" }]
include = ["src/backend/langflow/*", "src/backend/langflow/**/*"]
documentation = "https://docs.langflow.org"

[tool.poetry.scripts]
langflow = "langflow.__main__:main"

[tool.poetry.dependencies]
python = ">=3.9,<3.11"
fastapi = "^0.100.0"
uvicorn = "^0.22.0"
beautifulsoup4 = "^4.12.2"
google-search-results = "^2.4.1"
google-api-python-client = "^2.79.0"
typer = "^0.9.0"
gunicorn = "^21.1.0"
langchain = "^0.0.256"
openai = "^0.27.8"
pandas = "^2.0.0"
chromadb = "^0.3.21"
huggingface-hub = { version = "^0.16.0", extras = ["inference"] }
rich = "^13.4.2"
llama-cpp-python = { version = "~0.1.0", optional = true }
networkx = "^3.1"
unstructured = "^0.7.0"
pypdf = "^3.11.0"
lxml = "^4.9.2"
pysrt = "^1.1.2"
fake-useragent = "^1.1.3"
docstring-parser = "^0.15"
psycopg2-binary = "^2.9.6"
pyarrow = "^12.0.0"
tiktoken = "~0.4.0"
wikipedia = "^1.4.0"
langchain-serve = { version = ">0.0.51", optional = true }
qdrant-client = "^1.3.0"
websockets = "^10.3"
weaviate-client = "^3.21.0"
jina = "3.15.2"
sentence-transformers = { version = "^2.2.2", optional = true }
ctransformers = { version = "^0.2.10", optional = true }
cohere = "^4.11.0"
python-multipart = "^0.0.6"
sqlmodel = "^0.0.8"
faiss-cpu = "^1.7.4"
anthropic = "^0.3.0"
orjson = "3.9.3"
multiprocess = "^0.70.14"
cachetools = "^5.3.1"
types-cachetools = "^5.3.0.5"
appdirs = "^1.4.4"
pinecone-client = "^2.2.2"
supabase = "^1.0.3"
pymongo = "^4.4.0"
certifi = "^2023.5.7"
google-cloud-aiplatform = "^1.26.1"
psycopg = "^3.1.9"
psycopg-binary = "^3.1.9"
fastavro = "^1.8.0"
langchain-experimental = "^0.0.8"
alembic = "^1.11.2"
<<<<<<< HEAD
passlib = "^1.7.4"
bcrypt = "^4.0.1"
python-jose = "^3.3.0"
=======
metaphor-python = "^0.1.11"
>>>>>>> 3d8d4453

[tool.poetry.group.dev.dependencies]
black = "^23.1.0"
ipykernel = "^6.21.2"
mypy = "^1.1.1"
ruff = "^0.0.254"
httpx = "*"
pytest = "^7.2.2"
types-requests = "^2.28.11"
requests = "^2.28.0"
pytest-cov = "^4.0.0"
pandas-stubs = "^2.0.0.230412"
types-pillow = "^9.5.0.2"
types-appdirs = "^1.4.3.5"
types-pyyaml = "^6.0.12.8"


[tool.poetry.extras]
deploy = ["langchain-serve"]
local = ["llama-cpp-python", "sentence-transformers", "ctransformers"]
all = ["deploy", "local"]


[tool.pytest.ini_options]
minversion = "6.0"
addopts = "-ra"
testpaths = ["tests", "integration"]
console_output_style = "progress"
filterwarnings = ["ignore::DeprecationWarning"]
log_cli = true


[tool.ruff]
line-length = 120

[build-system]
requires = ["poetry-core"]
build-backend = "poetry.core.masonry.api"<|MERGE_RESOLUTION|>--- conflicted
+++ resolved
@@ -78,13 +78,10 @@
 fastavro = "^1.8.0"
 langchain-experimental = "^0.0.8"
 alembic = "^1.11.2"
-<<<<<<< HEAD
 passlib = "^1.7.4"
 bcrypt = "^4.0.1"
 python-jose = "^3.3.0"
-=======
 metaphor-python = "^0.1.11"
->>>>>>> 3d8d4453
 
 [tool.poetry.group.dev.dependencies]
 black = "^23.1.0"
